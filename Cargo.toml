[package]
name = "burn-extended"
version = "0.1.0"
edition = "2021"
license = "MIT OR Apache-2.0"
description = "Extended attention modules and utilities for Burn (MQA/GQA, sinks bias, RoPE NTK/YaRN), extracted as a separate crate for modular reuse."
repository = "https://github.com/tracel-ai/burn"
documentation = "https://docs.rs/burn-extended"
publish = false



[dependencies]
# Point to antimora/burn commit that includes burn-store
burn-core   = { git = "https://github.com/antimora/burn", rev = "7235cf2f5cd501d2abc578865a592e6fb59d1772", package = "burn-core",   default-features = false }
burn-tensor = { git = "https://github.com/antimora/burn", rev = "7235cf2f5cd501d2abc578865a592e6fb59d1772", package = "burn-tensor", default-features = false }
burn-store  = { git = "https://github.com/antimora/burn", rev = "7235cf2f5cd501d2abc578865a592e6fb59d1772", package = "burn-store",  default-features = false }
safetensors = { version = "0.6.2", default-features = true }
<<<<<<< HEAD
serde = { version = "1.0.225", features = ["derive"] }
rand = "0.9.2"
hashbrown = "0.15.0"
num-traits = "0.2.19"
=======
>>>>>>> eb609fdd
burn-wgpu   = { git = "https://github.com/antimora/burn", rev = "7235cf2f5cd501d2abc578865a592e6fb59d1772", package = "burn-wgpu",   default-features = false }

[features]
default = ["std"]
std = ["burn-core/std"]

[dev-dependencies]
winit = "0.30.12"
clap = { version = "4.5.47", features = ["derive"], default-features = true }
wgpu = "26.0.1"
pollster = "0.4.0"
burn-ndarray = { git = "https://github.com/antimora/burn", rev = "7235cf2f5cd501d2abc578865a592e6fb59d1772", package = "burn-ndarray", default-features = false, features = ["std"] }<|MERGE_RESOLUTION|>--- conflicted
+++ resolved
@@ -8,30 +8,22 @@
 documentation = "https://docs.rs/burn-extended"
 publish = false
 
-
-
 [dependencies]
-# Point to antimora/burn commit that includes burn-store
 burn-core   = { git = "https://github.com/antimora/burn", rev = "7235cf2f5cd501d2abc578865a592e6fb59d1772", package = "burn-core",   default-features = false }
+burn-ndarray = { git = "https://github.com/antimora/burn", rev = "7235cf2f5cd501d2abc578865a592e6fb59d1772", package = "burn-ndarray", default-features = false, features = ["std"] }
+burn-store  = { git = "https://github.com/antimora/burn", rev = "7235cf2f5cd501d2abc578865a592e6fb59d1772", package = "burn-store",  default-features = false }
 burn-tensor = { git = "https://github.com/antimora/burn", rev = "7235cf2f5cd501d2abc578865a592e6fb59d1772", package = "burn-tensor", default-features = false }
-burn-store  = { git = "https://github.com/antimora/burn", rev = "7235cf2f5cd501d2abc578865a592e6fb59d1772", package = "burn-store",  default-features = false }
-safetensors = { version = "0.6.2", default-features = true }
-<<<<<<< HEAD
-serde = { version = "1.0.225", features = ["derive"] }
-rand = "0.9.2"
+burn-wgpu   = { git = "https://github.com/antimora/burn", rev = "7235cf2f5cd501d2abc578865a592e6fb59d1772", package = "burn-wgpu",   default-features = false }
+clap = { version = "4.5.47", features = ["derive"], default-features = true }
 hashbrown = "0.15.0"
 num-traits = "0.2.19"
-=======
->>>>>>> eb609fdd
-burn-wgpu   = { git = "https://github.com/antimora/burn", rev = "7235cf2f5cd501d2abc578865a592e6fb59d1772", package = "burn-wgpu",   default-features = false }
+pollster = "0.4.0"
+rand = "0.9.2"
+safetensors = { version = "0.6.2", default-features = true }
+serde = { version = "1.0.225", features = ["derive"] }
+winit = "0.30.12"
+wgpu = "26.0.1"
 
 [features]
 default = ["std"]
-std = ["burn-core/std"]
-
-[dev-dependencies]
-winit = "0.30.12"
-clap = { version = "4.5.47", features = ["derive"], default-features = true }
-wgpu = "26.0.1"
-pollster = "0.4.0"
-burn-ndarray = { git = "https://github.com/antimora/burn", rev = "7235cf2f5cd501d2abc578865a592e6fb59d1772", package = "burn-ndarray", default-features = false, features = ["std"] }+std = ["burn-core/std"]